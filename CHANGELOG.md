--- conflicted
+++ resolved
@@ -1,12 +1,10 @@
 # Safe Core - Change Log
 
-<<<<<<< HEAD
-## [0.13.2]
+## [0.14.1]
 - Updated dependencies.
-=======
+
 ## [0.14.0]
 - Migrate to Routing 0.13.0.
->>>>>>> 86301c4f
 
 ## [0.13.1]
 - Updated dependencies.
