--- conflicted
+++ resolved
@@ -442,17 +442,9 @@
         };
 
         // Create an empty public mdata
-<<<<<<< HEAD
         let md_info: MDataInfo =
-            unsafe { unwrap!(call_1(|ud, cb| mdata_info_random_public(10000, ud, cb))) };
+            unsafe { unwrap!(call_1(|ud, cb| mdata_info_random_public(10_000, ud, cb))) };
         let md_info = md_info.into_repr_c();
-=======
-        let md_info_h: MDataInfoHandle = unsafe {
-            unwrap!(call_1(
-                |ud, cb| mdata_info_random_public(&app, 10_000, ud, cb),
-            ))
-        };
->>>>>>> fdbca8e9
 
         unsafe {
             unwrap!(call_0(|ud, cb| {
